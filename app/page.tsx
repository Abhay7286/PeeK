--- conflicted
+++ resolved
@@ -28,11 +28,7 @@
   // { name: 'ImageResult', component: lazy(() => import("app/components/ui/ImageResult")) },
   // { name: 'GoogleAnalytics', component: lazy(() => import("app/components/ui/GoogleAnalytics")) }
   // { name: 'PlayStoreAnalytics', component: lazy(() => import("app/components/ui/PlayStoreAnalytics")) },
-<<<<<<< HEAD
-   { name: 'RedditAnalytics', component: lazy(() => import("app/components/ui/RedditAnalytics")) }
-=======
-  { name: 'RedditAnalytics', component: lazy(() => import("app/components/ui/RedditAnalytics")) }
->>>>>>> 89dc9391
+   { name: 'RedditAnalytics', component: lazy(() => import("app/components/ui/RedditAnalytics")) 
   // { name: 'YoutubeAnalysis', component: lazy(() => import("app/components/ui/YoutubeAnalysis")) }
   // { name: 'QuoraAnalysis', component: lazy(() => import("app/components/ui/QuoraAnalysis")) }
   // { name: 'XAnalytics', component: lazy(() => import("app/components/ui/XAnalytics")) }
